name: test
channels:
  - conda-forge
dependencies:
  - python=3.8
  - beautifulsoup4
  - pandas>=1.0
  - scipy>=1.0
  - xarray
  # testing
  - codecov
  - matplotlib
  - pytest
  - pytest-cov
  # optional
  - geopandas>=0.7.0
  - numba
<<<<<<< HEAD
  - xarray
  - joblib
=======
>>>>>>> 5312a3a0
  - zstd<|MERGE_RESOLUTION|>--- conflicted
+++ resolved
@@ -15,9 +15,6 @@
   # optional
   - geopandas>=0.7.0
   - numba
-<<<<<<< HEAD
   - xarray
   - joblib
-=======
->>>>>>> 5312a3a0
   - zstd