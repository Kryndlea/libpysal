from .. import sphere
from ...io.fileio import FileIO as psopen
from ... import examples as pysal_examples
import math
import unittest
import numpy as np


class Sphere(unittest.TestCase):
    def setUp(self):
        self.pt0 = (0, 0)
        self.pt1 = (180, 0)
        f = psopen(pysal_examples.get_path("stl_hom.shp"), "r")
        self.shapes = f.read()
        self.p0 = (-87.893517, 41.981417)
        self.p1 = (-87.519295, 41.657498)
        self.p3 = (41.981417, -87.893517)
        self.p4 = (41.657498, -87.519295)

    def test_arcdist(self):
        d = sphere.arcdist(self.pt0, self.pt1, sphere.RADIUS_EARTH_MILES)
        self.assertEqual(d, math.pi * sphere.RADIUS_EARTH_MILES)

    def test_arcdist2linear(self):
        d = sphere.arcdist(self.pt0, self.pt1, sphere.RADIUS_EARTH_MILES)
        ld = sphere.arcdist2linear(d, sphere.RADIUS_EARTH_MILES)
        self.assertEqual(ld, 2.0)

    def test_radangle(self):
        p0 = (-87.893517, 41.981417)
        p1 = (-87.519295, 41.657498)
        self.assertAlmostEqual(sphere.radangle(p0, p1), 0.007460167953189258)

    def test_linear2arcdist(self):
        d = sphere.arcdist(self.pt0, self.pt1, sphere.RADIUS_EARTH_MILES)
        ad = sphere.linear2arcdist(2.0, radius=sphere.RADIUS_EARTH_MILES)
        self.assertEqual(d, ad)

    def test_harcdist(self):
        d1 = sphere.harcdist(self.p0, self.p1, radius=sphere.RADIUS_EARTH_MILES)
        self.assertAlmostEqual(d1, 29.532983644123796)
        d1 = sphere.harcdist(self.p3, self.p4, radius=sphere.RADIUS_EARTH_MILES)
        self.assertAlmostEqual(d1, 25.871647470233675)

    def test_geointerpolate(self):
        pn1 = sphere.geointerpolate(self.p0, self.p1, 0.1)
        self.assertAlmostEqual(pn1, (-87.85592403438788, 41.949079912574796))
        pn2 = sphere.geointerpolate(self.p3, self.p4, 0.1, lonx=False)
        self.assertAlmostEqual(pn2, (41.949079912574796, -87.85592403438788))

    def test_geogrid(self):
        grid = [
            (42.023768, -87.946389),
            (42.02393997819538, -87.80562679358316),
            (42.02393997819538, -87.66486420641684),
            (42.023768, -87.524102),
            (41.897317, -87.94638900000001),
            (41.8974888973743, -87.80562679296166),
            (41.8974888973743, -87.66486420703835),
            (41.897317, -87.524102),
            (41.770866000000005, -87.94638900000001),
            (41.77103781320412, -87.80562679234043),
            (41.77103781320412, -87.66486420765956),
            (41.770866000000005, -87.524102),
            (41.644415, -87.946389),
            (41.64458672568646, -87.80562679171955),
            (41.64458672568646, -87.66486420828045),
            (41.644415, -87.524102),
        ]

<<<<<<< HEAD
        # Arlington Heights IL
        pup = (42.023768, -87.946389)
        # Hammond, IN
        pdown = (41.644415, -87.524102)
=======
        pup = (42.023768, -87.946389)  # Arlington Heights IL
        pdown = (41.644415, -87.524102)  # Hammond, IN
>>>>>>> 533229c2
        grid1 = sphere.geogrid(pup, pdown, 3, lonx=False)
        np.testing.assert_array_almost_equal(grid, grid1)

    def test_toXYZ(self):
        w2 = {
            0: [2, 5, 6, 10],
            1: [4, 7, 9, 14],
            2: [6, 0, 3, 8],
            3: [8, 2, 12, 4],
            4: [1, 9, 12, 3],
            5: [11, 10, 0, 15],
            6: [2, 10, 8, 0],
            7: [14, 1, 16, 9],
            8: [12, 3, 19, 6],
            9: [12, 16, 4, 1],
            10: [17, 6, 15, 5],
            11: [15, 13, 5, 21],
            12: [8, 19, 9, 3],
            13: [21, 11, 15, 28],
            14: [7, 16, 22, 9],
            15: [11, 27, 10, 26],
            16: [14, 25, 9, 20],
            17: [31, 18, 10, 26],
            18: [17, 19, 23, 32],
            19: [23, 20, 12, 18],
            20: [23, 25, 19, 34],
            21: [13, 28, 27, 15],
            22: [30, 14, 29, 24],
            23: [20, 19, 18, 34],
            24: [30, 22, 41, 43],
            25: [20, 16, 33, 34],
            26: [31, 27, 38, 17],
            27: [35, 28, 26, 21],
            28: [21, 37, 27, 35],
            29: [33, 30, 22, 25],
            30: [24, 29, 43, 22],
            31: [40, 26, 17, 32],
            32: [39, 45, 31, 18],
            33: [29, 25, 44, 34],
            34: [36, 25, 39, 33],
            35: [27, 37, 46, 38],
            36: [39, 34, 50, 48],
            37: [47, 28, 35, 46],
            38: [51, 35, 26, 40],
            39: [36, 45, 32, 34],
            40: [49, 31, 38, 45],
            41: [52, 43, 30, 53],
            42: [43, 44, 33, 53],
            43: [42, 53, 41, 30],
            44: [42, 33, 50, 58],
            45: [48, 39, 32, 40],
            46: [47, 35, 55, 37],
            47: [46, 37, 54, 35],
            48: [45, 50, 56, 39],
            49: [40, 57, 51, 45],
            50: [48, 36, 59, 44],
            51: [61, 38, 55, 49],
            52: [41, 53, 64, 43],
            53: [60, 43, 52, 64],
            54: [55, 47, 46, 61],
            55: [54, 61, 46, 51],
            56: [62, 66, 48, 57],
            57: [49, 65, 61, 56],
            58: [59, 60, 68, 44],
            59: [58, 63, 50, 69],
            60: [53, 64, 68, 58],
            61: [67, 51, 55, 57],
            62: [63, 56, 66, 48],
            63: [62, 70, 69, 59],
            64: [60, 53, 52, 71],
            65: [57, 72, 66, 67],
            66: [62, 56, 75, 65],
            67: [61, 65, 72, 55],
            68: [60, 58, 76, 71],
            69: [73, 70, 63, 59],
            70: [74, 63, 69, 77],
            71: [68, 76, 64, 60],
            72: [65, 75, 67, 66],
            73: [69, 76, 77, 68],
            74: [75, 70, 77, 66],
            75: [74, 66, 72, 65],
            76: [73, 68, 71, 69],
            77: [70, 74, 73, 69],
        }

        pts = [shape.centroid for shape in self.shapes]
        pts = list(map(sphere.toXYZ, pts))
        self.assertAlmostEqual(sphere.brute_knn(pts, 4, "xyz"), w2)


if __name__ == "__main__":
    unittest.main()<|MERGE_RESOLUTION|>--- conflicted
+++ resolved
@@ -68,15 +68,11 @@
             (41.644415, -87.524102),
         ]
 
-<<<<<<< HEAD
         # Arlington Heights IL
         pup = (42.023768, -87.946389)
         # Hammond, IN
         pdown = (41.644415, -87.524102)
-=======
-        pup = (42.023768, -87.946389)  # Arlington Heights IL
-        pdown = (41.644415, -87.524102)  # Hammond, IN
->>>>>>> 533229c2
+
         grid1 = sphere.geogrid(pup, pdown, 3, lonx=False)
         np.testing.assert_array_almost_equal(grid, grid1)
 
