--- conflicted
+++ resolved
@@ -8,7 +8,6 @@
 
 
 def poll_remotes():
-<<<<<<< HEAD
     """Fetch remote data and generate example datasets.
     
     Returns
@@ -19,11 +18,7 @@
     """
 
     # Geoda Center Datasets
-=======
 
-    # Geoda Center Data Sets
-
->>>>>>> eeb90f50
     url = "https://geodacenter.github.io/data-and-lab//"
     try:
         page = requests.get(url)
@@ -41,20 +36,13 @@
         n = data[2].text
         k = data[3].text
         targets = row.find_all("a")
-<<<<<<< HEAD
-        download_url = targets[1].attrs["href"]
-        explain_url = targets[0].attrs["href"]
-        datasets[name] = Example(name, description, n, k, download_url, explain_url)
-
-    # Other Remote Datasets
-=======
         download_url = url + targets[1].attrs["href"]
         explain_url = targets[0].attrs["href"]
         datasets[name] = Example(name, description, n, k, download_url, explain_url)
 
     # Other Remotes
 
->>>>>>> eeb90f50
+
     # rio
     name = "Rio Grande do Sul"
     description = "Cities of the Brazilian State of Rio Grande do Sul"
@@ -112,13 +100,8 @@
 
 
 def download(datasets=datasets):
-<<<<<<< HEAD
     """Download all known remotes."""
-=======
-    """
-    Download all known remotes
-    """
->>>>>>> eeb90f50
+
     names = list(datasets.keys())
     names.sort()
     for name in names:
