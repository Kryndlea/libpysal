""" Load WKB into PySAL shapes.

Where PySAL shapes support multiple parts, "MULTI"type shapes
will be converted to a single multi-part shape:
    
    MULTIPOLYGON -> Polygon
    MULTILINESTRING -> Chain

Otherwise a list of shapes will be returned:
    
    MULTIPOINT -> [pt0, ..., ptN]

Some concepts aren't well supported by PySAL shapes. For example:
    
    wkt = 'MULTIPOLYGON EMPTY' -> '\x01   \x06\x00\x00\x00   \x00\x00\x00\x00'
                                  |  <  | WKBMultiPolygon |    0 parts      |
    
``pysal.cg.Polygon`` does not support 0 part polygons. ``None`` is returned in this case.


REFERENCE MATERIAL:
SOURCE: http://webhelp.esri.com/arcgisserver/9.3/dotNet/index.htm#geodatabases/the_ogc_103951442.htm

    Basic Type definitions
    byte : 1 byte
    uint32 : 32 bit unsigned integer  (4 bytes)
    double : double precision number (8 bytes)

    Building Blocks : Point, LinearRing

"""

from io import StringIO
from ... import cg
import sys
import struct

__author__ = "Charles R Schmidt <schmidtc@gmail.com>"
__all__ = ["loads"]

"""
enum wkbByteOrder {
    wkbXDR = 0,              Big Endian
    wkbNDR = 1               Little Endian
};
"""
<<<<<<< HEAD
=======
DEFAULT_ENDIAN = "<" if sys.byteorder == "little" else ">"
ENDIAN = {"\x00": ">", "\x01": "<"}

>>>>>>> 533229c2

DEFAULT_ENDIAN = "<" if sys.byteorder == "little" else ">"
ENDIAN = {"\x00": ">", "\x01": "<"}


def load_ring_little(dat) -> list:
    """
    LinearRing   {
        uint32  numPoints;
        Point   points[numPoints];
    }
    """
    npts = struct.unpack("<I", dat.read(4))[0]
    xy = struct.unpack("<%dd" % (npts * 2), dat.read(npts * 2 * 8))
    return [cg.Point(xy[i : i + 2]) for i in range(0, npts * 2, 2)]

<<<<<<< HEAD
=======

def load_ring_big(dat):
    npts = struct.unpack(">I", dat.read(4))[0]
    xy = struct.unpack(">%dd" % (npts * 2), dat.read(npts * 2 * 8))
    return [cg.Point(xy[i : i + 2]) for i in range(0, npts * 2, 2)]

>>>>>>> 533229c2

def load_ring_big(dat) -> list:
    npts = struct.unpack(">I", dat.read(4))[0]
    xy = struct.unpack(">%dd" % (npts * 2), dat.read(npts * 2 * 8))
    return [cg.Point(xy[i : i + 2]) for i in range(0, npts * 2, 2)]


def loads(s: str):
    """
    WKBGeometry  {
        union {
            WKBPoint                        point;
            WKBLineString                   linestring;
            WKBPolygon                      polygon;
            WKBGeometryCollection           collection;
            WKBMultiPoint                   mpoint;
            WKBMultiLineString              mlinestring;
            WKBMultiPolygon                 mpolygon;
        }
    };
    
    Returns
    -------
    geom : {None, libpysal.cg.{Point, Chain, Polygon}}
        The geometric object or ``None``.
    
    Raises
    ------
    TypeError
        Raised when an unsupported shape type is passed in.
    
    """

    # To allow recursive calls, read only the bytes we need.
    if hasattr(s, "read"):
        dat = s
    else:
        dat = StringIO(s)
    endian = ENDIAN[dat.read(1)]
    typ = struct.unpack("I", dat.read(4))[0]
    if typ == 1:
        """
        WKBPoint {
            byte                byteOrder;
            uint32              wkbType;                        1
            Point               point;
        }
        Point {
            double x;
            double y;
        };
        """
        x, y = struct.unpack(endian + "dd", dat.read(16))
<<<<<<< HEAD
        geom = cg.Point((x, y))
=======
        return cg.Point((x, y))
>>>>>>> 533229c2
    elif typ == 2:
        """
        WKBLineString {
            byte                byteOrder;
            uint32              wkbType;                        2
            uint32              numPoints;
            Point               points[numPoints];
        }
        """
        n = struct.unpack(endian + "I", dat.read(4))[0]
        xy = struct.unpack(endian + "%dd" % (n * 2), dat.read(n * 2 * 8))
<<<<<<< HEAD
        geom = cg.Chain([cg.Point(xy[i : i + 2]) for i in range(0, n * 2, 2)])
=======
        return cg.Chain([cg.Point(xy[i : i + 2]) for i in range(0, n * 2, 2)])
>>>>>>> 533229c2
    elif typ == 3:
        """
        WKBPolygon  {
            byte                byteOrder;
            uint32              wkbType;                        3
            uint32              numRings;
            LinearRing          rings[numRings];
        }

        WKBPolygon has exactly 1 outer ring and `n` holes.
        Multipart Polygons are NOT support by WKBPolygon.
        """
        nrings = struct.unpack(endian + "I", dat.read(4))[0]
        load_ring = load_ring_little if endian == "<" else load_ring_big
        rings = [load_ring(dat) for _ in range(nrings)]
        geom = cg.Polygon(rings[0], rings[1:])
    elif typ == 4:
        """
        WKBMultiPoint   {
            byte                byteOrder;
            uint32              wkbType;                        4
            uint32              num_wkbPoints;
            WKBPoint            WKBPoints[num_wkbPoints];
        }
        """
        npts = struct.unpack(endian + "I", dat.read(4))[0]
<<<<<<< HEAD
        geom = [loads(dat) for _ in range(npts)]
=======
        return [loads(dat) for _ in range(npts)]
>>>>>>> 533229c2
    elif typ == 5:
        """
        WKBMultiLineString  {
            byte                byteOrder;
            uint32              wkbType;                        5
            uint32              num_wkbLineStrings;
            WKBLineString       WKBLineStrings[num_wkbLineStrings];
        }
        """
        nparts = struct.unpack(endian + "I", dat.read(4))[0]
        chains = [loads(dat) for _ in range(nparts)]
<<<<<<< HEAD
        geom = cg.Chain(sum([c.parts for c in chains], []))
=======
        return cg.Chain(sum([c.parts for c in chains], []))
>>>>>>> 533229c2
    elif typ == 6:
        """
        wkbMultiPolygon {
            byte                byteOrder;
            uint32              wkbType;                        6
            uint32              num_wkbPolygons;
            WKBPolygon          wkbPolygons[num_wkbPolygons];
        }

        """
        npolys = struct.unpack(endian + "I", dat.read(4))[0]
        polys = [loads(dat) for _ in range(npolys)]
        parts = sum([p.parts for p in polys], [])
        holes = sum([p.holes for p in polys if p.holes[0]], [])

        # MULTIPOLYGON EMPTY, isn't well supported by PySAL shape types.
        if not parts:
            geom = None
        else:
            geom = cg.Polygon(parts, holes)
    elif typ == 7:
        """
        WKBGeometryCollection {
            byte                byte_order;
            uint32              wkbType;                        7
            uint32              num_wkbGeometries;
            WKBGeometry         wkbGeometries[num_wkbGeometries]
        }
        """
        ngeoms = struct.unpack(endian + "I", dat.read(4))[0]
<<<<<<< HEAD
        geom = [loads(dat) for _ in range(ngeoms)]

    try:
        return geom
    except NameError:
        raise TypeError("Type (%d) is unknown or unsupported." % typ)
=======
        return [loads(dat) for _ in range(ngeoms)]
>>>>>>> 533229c2

    raise TypeError("Type (%d) is unknown or unsupported." % typ)

if __name__ == "__main__":

<<<<<<< HEAD
=======
if __name__ == "__main__":
>>>>>>> 533229c2
    # TODO: Refactor below into Unit Tests
    wktExamples = [
        "POINT(6 10)",
        "LINESTRING(3 4,10 50,20 25)",
        "POLYGON((1 1,5 1,5 5,1 5,1 1),(2 2, 3 2, 3 3, 2 3,2 2))",
        "MULTIPOINT(3.5 5.6,4.8 10.5)",
        "MULTILINESTRING((3 4,10 50,20 25),(-5 -8,-10 -8,-15 -4))",
        # This MULTIPOLYGON is not valid, the 2nd shell instects the 1st.
        #'MULTIPOLYGON(((1 1,5 1,5 5,1 5,1 1),(2 2, 3 2, 3 3, 2 3,2 2)),((3 3,6 2,6 4,3 3)))',
        "MULTIPOLYGON(((1 1,5 1,5 5,1 5,1 1),(2 2, 3 2, 3 3, 2 3,2 2)),((5 3,6 2,6 4,5 3)))",
        "GEOMETRYCOLLECTION(POINT(4 6),LINESTRING(4 6,7 10))",
        #'POINT ZM (1 1 5 60)',  <-- ZM is not supported by WKB ?
        #'POINT M (1 1 80)',     <-- M is not supported by WKB ?
        #'POINT EMPTY',          <-- NOT SUPPORT
        "MULTIPOLYGON EMPTY",
    ]
<<<<<<< HEAD

=======
>>>>>>> 533229c2
    # shapely only used for testing.
    try:
        import shapely.wkt, shapely.geometry
        from pysal.contrib.shapely_ext import to_wkb
    except ImportError:
        print("shapely is used to test this module.")
        raise
    for example in wktExamples:
        print(example)
        shape0 = shapely.wkt.loads(example)
        shape1 = loads(shape0.to_wkb())
        if example.startswith("MULTIPOINT"):
            shape2 = shapely.geometry.asMultiPoint(shape1)
        elif example.startswith("GEOMETRYCOLLECTION"):
            shape2 = shapely.geometry.collection.GeometryCollection(
                list(map(shapely.geometry.asShape, shape1))
            )
        elif example == "MULTIPOLYGON EMPTY":
            # Skip Test
            shape2 = None
        else:
            shape2 = shapely.geometry.asShape(shape1)

        print(shape1)
        if shape2:
            assert shape0.equals(shape2)
            print(shape0.equals(shape2))
        else:
            print("Skip")

        print("")<|MERGE_RESOLUTION|>--- conflicted
+++ resolved
@@ -44,12 +44,7 @@
     wkbNDR = 1               Little Endian
 };
 """
-<<<<<<< HEAD
-=======
-DEFAULT_ENDIAN = "<" if sys.byteorder == "little" else ">"
-ENDIAN = {"\x00": ">", "\x01": "<"}
-
->>>>>>> 533229c2
+
 
 DEFAULT_ENDIAN = "<" if sys.byteorder == "little" else ">"
 ENDIAN = {"\x00": ">", "\x01": "<"}
@@ -66,15 +61,6 @@
     xy = struct.unpack("<%dd" % (npts * 2), dat.read(npts * 2 * 8))
     return [cg.Point(xy[i : i + 2]) for i in range(0, npts * 2, 2)]
 
-<<<<<<< HEAD
-=======
-
-def load_ring_big(dat):
-    npts = struct.unpack(">I", dat.read(4))[0]
-    xy = struct.unpack(">%dd" % (npts * 2), dat.read(npts * 2 * 8))
-    return [cg.Point(xy[i : i + 2]) for i in range(0, npts * 2, 2)]
-
->>>>>>> 533229c2
 
 def load_ring_big(dat) -> list:
     npts = struct.unpack(">I", dat.read(4))[0]
@@ -128,11 +114,8 @@
         };
         """
         x, y = struct.unpack(endian + "dd", dat.read(16))
-<<<<<<< HEAD
         geom = cg.Point((x, y))
-=======
-        return cg.Point((x, y))
->>>>>>> 533229c2
+
     elif typ == 2:
         """
         WKBLineString {
@@ -144,11 +127,8 @@
         """
         n = struct.unpack(endian + "I", dat.read(4))[0]
         xy = struct.unpack(endian + "%dd" % (n * 2), dat.read(n * 2 * 8))
-<<<<<<< HEAD
         geom = cg.Chain([cg.Point(xy[i : i + 2]) for i in range(0, n * 2, 2)])
-=======
-        return cg.Chain([cg.Point(xy[i : i + 2]) for i in range(0, n * 2, 2)])
->>>>>>> 533229c2
+
     elif typ == 3:
         """
         WKBPolygon  {
@@ -175,11 +155,8 @@
         }
         """
         npts = struct.unpack(endian + "I", dat.read(4))[0]
-<<<<<<< HEAD
         geom = [loads(dat) for _ in range(npts)]
-=======
-        return [loads(dat) for _ in range(npts)]
->>>>>>> 533229c2
+
     elif typ == 5:
         """
         WKBMultiLineString  {
@@ -191,11 +168,8 @@
         """
         nparts = struct.unpack(endian + "I", dat.read(4))[0]
         chains = [loads(dat) for _ in range(nparts)]
-<<<<<<< HEAD
         geom = cg.Chain(sum([c.parts for c in chains], []))
-=======
-        return cg.Chain(sum([c.parts for c in chains], []))
->>>>>>> 533229c2
+
     elif typ == 6:
         """
         wkbMultiPolygon {
@@ -226,25 +200,16 @@
         }
         """
         ngeoms = struct.unpack(endian + "I", dat.read(4))[0]
-<<<<<<< HEAD
         geom = [loads(dat) for _ in range(ngeoms)]
 
     try:
         return geom
     except NameError:
         raise TypeError("Type (%d) is unknown or unsupported." % typ)
-=======
-        return [loads(dat) for _ in range(ngeoms)]
->>>>>>> 533229c2
-
-    raise TypeError("Type (%d) is unknown or unsupported." % typ)
+
 
 if __name__ == "__main__":
 
-<<<<<<< HEAD
-=======
-if __name__ == "__main__":
->>>>>>> 533229c2
     # TODO: Refactor below into Unit Tests
     wktExamples = [
         "POINT(6 10)",
@@ -261,10 +226,7 @@
         #'POINT EMPTY',          <-- NOT SUPPORT
         "MULTIPOLYGON EMPTY",
     ]
-<<<<<<< HEAD
-
-=======
->>>>>>> 533229c2
+
     # shapely only used for testing.
     try:
         import shapely.wkt, shapely.geometry
