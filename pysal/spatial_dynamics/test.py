# awesome test file
<<<<<<< HEAD
#for phil and serge


# this is serge working on an airplane


# more great ideas on the plane
=======
#for philip and serge and jay
#for philip and serge and jay
#for philip and serge and jay
#for philip and serge andnot  jay
#for philip and serge and jay
#for philip and serge anot nd jay
#for philip and serge and jay
#for philip and serge not jay
>>>>>>> 4d045757
<|MERGE_RESOLUTION|>--- conflicted
+++ resolved
@@ -1,5 +1,4 @@
 # awesome test file
-<<<<<<< HEAD
 #for phil and serge
 
 
@@ -7,7 +6,10 @@
 
 
 # more great ideas on the plane
-=======
+
+
+
+
 #for philip and serge and jay
 #for philip and serge and jay
 #for philip and serge and jay
@@ -15,5 +17,4 @@
 #for philip and serge and jay
 #for philip and serge anot nd jay
 #for philip and serge and jay
-#for philip and serge not jay
->>>>>>> 4d045757
+#for philip and serge not jay